FROM dmattli/debian-cuda:10.0-buster-devel AS exopticon-build
WORKDIR /exopticon

ENV CC=gcc-7
ENV CXX=g++-7

# Install system packages
RUN echo 'deb-src http://http.debian.net/debian buster main contrib non-free' > /etc/apt/sources.list.d/src.list
RUN apt-get update && apt-get install --no-install-recommends -y \
  # Exopticon Build Dependencies
  libavcodec-dev libavformat-dev libswscale-dev libavfilter-dev \
  libavutil-dev libturbojpeg0-dev bzip2 \
  dpkg-dev file imagemagick libbz2-dev libc6-dev \
  libcurl4-openssl-dev libdb-dev libevent-dev libffi-dev\
  libgdbm-dev libgeoip-dev libglib2.0-dev libjpeg-dev \
  libkrb5-dev liblzma-dev libmagickcore-dev libmagickwand-dev\
  libncurses5-dev libncursesw5-dev libpng-dev libpq-dev \
  libreadline-dev libsqlite3-dev libssl-dev libtool libwebp-dev \
  libxml2-dev libxslt-dev libyaml-dev make patch xz-utils \
  zlib1g-dev default-libmysqlclient-dev libturbojpeg0-dev \
  curl python3-pil python3-lxml \
  python3 python3-pip python3-setuptools python3-wheel \
  git libopencv-dev python3-opencv cmake ffmpeg \
  && apt-get clean \
  && rm -rf /var/lib/apt/lists/*

# Add Coral tpu repository and install python libraries
RUN echo "deb https://packages.cloud.google.com/apt coral-edgetpu-stable main" | tee /etc/apt/sources.list.d/coral-edgetpu.list \
    && wget -O - https://packages.cloud.google.com/apt/doc/apt-key.gpg | apt-key add - \
    && apt-get update \
    && apt-get install -y python3-pycoral edgetpu-compiler libedgetpu1-std \
    && mkdir temp && cd temp && apt-get download libedgetpu1-max \
    && ar x libedgetpu1-max* && tar xf data.tar.xz && cp usr/lib/x86_64-linux-gnu/libedgetpu.so.1.0 /usr/lib/x86_64-linux-gnu/ \
    && cd .. && rm -rf temp \
    && apt-get clean \
    && rm -rf /var/lib/apt/lists/*

# install node.js and npm
RUN mkdir /node && cd /node \
    && wget https://nodejs.org/dist/v12.16.2/node-v12.16.2-linux-x64.tar.xz -O node.tar.xz \
    && tar xf node.tar.xz \
    && mv node*/* . \
    && rm -rf node.tar.xz
ENV PATH=$PATH:/node/bin

# configure gcc-7 as default for CUDA
RUN rm /usr/bin/gcc /usr/bin/g++ \
    && ln -s /usr/bin/gcc-7 /usr/bin/gcc \
    && ln -s /usr/bin/g++-7 /usr/bin/g++

RUN mkdir /cargo && mkdir /rust
RUN chown 1000:1000 /cargo /rust

# configure run user
RUN groupadd -r -g 1000 exopticon && useradd --no-log-init -m -g exopticon --uid 1000 exopticon
RUN adduser exopticon plugdev
RUN chown exopticon:exopticon /exopticon

USER exopticon:exopticon

ENV CARGO_HOME=/cargo
ENV RUST_HOME=/rust

RUN curl --proto '=https' --tlsv1.2 -sSf https://sh.rustup.rs | sh -s -- -y \
  && /cargo/bin/rustup toolchain install 1.47.0 \
  && /cargo/bin/rustup default 1.47.0 \
  && /cargo/bin/rustup component add clippy \
  && /cargo/bin/cargo install --force cargo-make

RUN pip3 install msgpack imutils numpy dvc[ssh]
RUN /home/exopticon/.local/bin/dvc config --global core.analytics false

# configure environment
ENV EXOPTICONWORKERS=/exopticon/target/assets/workers
ENV PYTHONPATH=$EXOPTICONWORKERS:/opt/opencv/lib/python3.7/dist-packages
ENV PATH=/exopticon/target/debug:$CARGO_HOME/bin:/exopticon/exopticon/workers:/home/exopticon/.local/bin/:$PATH
ENV CUDA_HOME=/usr/local/cuda-10.0
ENV CUDA_PATH=/usr/local/cuda-10.0/bin
ENV CUDA_TOOLKIT_DIR=/usr/local/cuda-10.0
ENV CUDACXX=/usr/local/cuda-10.0/bin/nvcc

WORKDIR /exopticon

FROM exopticon-build AS prod-build

USER exopticon:exopticon

COPY --chown=exopticon:exopticon . ./

RUN cargo make --profile release build-release

<<<<<<< HEAD
RUN dvc pull workers/yolov4/data/yolov4-tiny.weights

FROM dmattli/debian-cuda:10.0-buster-runtime
=======
RUN dvc pull workers/coral/data/ssd_mobilenet_v2_coco_quant_postprocess_edgetpu.tflite

FROM dmattli/debian-cuda:10.0-buster-runtime AS exopticon-runtime
>>>>>>> 4897b4d7

WORKDIR /exopticon

USER root

RUN apt-get update && apt-get install --no-install-recommends -y \
  libavcodec58 libavformat58 libswscale5 libavfilter7 \
  libavutil56 libturbojpeg0 bzip2 \
  libbz2-1.0 libc6 \
  libcurl4 libevent-2.1-6 libffi6 \
  libgdbm6 libgeoip1 libglib2.0 \
  libkrb5-3 liblzma5 libmagickcore-6.q16-6 libmagickwand-6.q16-6 \
  libncurses5 libncursesw5 libpng16-16 libpq5 \
  libreadline5 libsqlite3-0 libssl1.1 libwebp6 \
  libxml2 libxslt1.1 libyaml-0-2 \
  zlib1g libturbojpeg0 \
  python3-opencv \
  ffmpeg \
  && apt-get clean \
  && rm -rf /var/lib/apt/lists/*

# Add Coral tpu repository and install python libraries
RUN echo "deb https://packages.cloud.google.com/apt coral-edgetpu-stable main" | tee /etc/apt/sources.list.d/coral-edgetpu.list \
    && wget -O - https://packages.cloud.google.com/apt/doc/apt-key.gpg | apt-key add - \
    && apt-get update \
    && apt-get install -y python3-pycoral libedgetpu-std \
    && apt-get clean \
    && rm -rf /var/lib/apt/lists/*

RUN apt-get update && apt-get install --no-install-recommends -y \
      python3-setuptools python3-pip python3-wheel \
    && pip3 install msgpack imutils numpy \
    && apt-get purge -y python3-setuptools python3-pip python3-wheel \
    && apt-get clean \
    && rm -rf /var/lib/apt/lists/*

# configure run user
RUN groupadd -r -g 1000 exopticon && useradd --no-log-init -m -g exopticon --uid 1000 exopticon
RUN chown exopticon:exopticon /exopticon

FROM exopticon-runtime

COPY --chown=exopticon:exopticon --from=prod-build /exopticon/target/release/exopticon .

COPY --chown=exopticon:exopticon --from=prod-build /exopticon/target/assets/workers ./workers

ENV EXOPTICONWORKERS=/exopticon/workers/
ENV PYTHONPATH=$EXOPTICONWORKERS:/opt/opencv/lib/python3.7/dist-packages
ENV PATH=/exopticon:$PATH

USER exopticon

ENTRYPOINT /exopticon/exopticon<|MERGE_RESOLUTION|>--- conflicted
+++ resolved
@@ -89,15 +89,10 @@
 
 RUN cargo make --profile release build-release
 
-<<<<<<< HEAD
-RUN dvc pull workers/yolov4/data/yolov4-tiny.weights
-
-FROM dmattli/debian-cuda:10.0-buster-runtime
-=======
-RUN dvc pull workers/coral/data/ssd_mobilenet_v2_coco_quant_postprocess_edgetpu.tflite
+RUN dvc pull workers/yolov4/data/yolov4-tiny.weights \
+      workers/coral/data/ssd_mobilenet_v2_coco_quant_postprocess_edgetpu.tflite
 
 FROM dmattli/debian-cuda:10.0-buster-runtime AS exopticon-runtime
->>>>>>> 4897b4d7
 
 WORKDIR /exopticon
 
@@ -123,7 +118,10 @@
 RUN echo "deb https://packages.cloud.google.com/apt coral-edgetpu-stable main" | tee /etc/apt/sources.list.d/coral-edgetpu.list \
     && wget -O - https://packages.cloud.google.com/apt/doc/apt-key.gpg | apt-key add - \
     && apt-get update \
-    && apt-get install -y python3-pycoral libedgetpu-std \
+    && apt-get install -y python3-pycoral libedgetpu1-std \
+    && mkdir temp && cd temp && apt-get download libedgetpu1-max \
+    && ar x libedgetpu1-max* && tar xf data.tar.xz && cp usr/lib/x86_64-linux-gnu/libedgetpu.so.1.0 /usr/lib/x86_64-linux-gnu/ \
+    && cd .. && rm -rf temp \
     && apt-get clean \
     && rm -rf /var/lib/apt/lists/*
 
